--- conflicted
+++ resolved
@@ -48,8 +48,6 @@
   unsigned ELFFlags;          // ELF section flags
   bool IsLocal;               // Is this a local section?
   bool IsProtected;	      // Is this section unsafe to optimize?
-<<<<<<< HEAD
-=======
 
   /// Marker of section's begin prefix (to detect custom sections)
   static constexpr const char *SectionBeginMarkersPrefix[] = {
@@ -60,7 +58,6 @@
   static constexpr const char *SectionEndMarkersPrefix[] = {
     "__stop_",
   };
->>>>>>> 796b30c1
 
   // Relocations associated with this section.  Relocation offsets are
   // wrt. to the original section address and size.
