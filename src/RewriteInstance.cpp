--- conflicted
+++ resolved
@@ -295,16 +295,16 @@
   cl::cat(BoltCategory));
 
 static cl::opt<bool>
-<<<<<<< HEAD
 PrintSDTMarkers("print-sdt",
   cl::desc("print all SDT markers"),
   cl::ZeroOrMore,
   cl::Hidden,
-=======
+  cl::cat(BoltCategory));
+
+static cl::opt<bool>
 ProtectCustomSections("protect-custom-sections",
   cl::desc("don't optimize section with __start_/__stop_ markers"),
   cl::ZeroOrMore,
->>>>>>> 796b30c1
   cl::cat(BoltCategory));
 
 static cl::opt<cl::boolOrDefault>
@@ -358,12 +358,6 @@
 TrapOldCode("trap-old-code",
   cl::desc("insert traps in old function bodies (relocation mode)"),
   cl::Hidden,
-  cl::cat(BoltCategory));
-
-static cl::opt<bool>
-ProtectCustomSections("protect-custom-sections",
-  cl::desc("don't optimize section with __start_/__stop_ markers"),
-  cl::ZeroOrMore,
   cl::cat(BoltCategory));
 
 cl::opt<bool>
@@ -435,12 +429,8 @@
 // optimize the function with a given name.
 bool shouldProcess(const BinaryFunction &Function) {
   if (Function.getSection().isProtected()) {
-<<<<<<< HEAD
-    DEBUG(dbgs() << "BOLT-DEBUG: " << Function << "No processed as section protected!!\n");
-=======
     DEBUG(dbgs() << "BOLT-DEBUG: " << Function
                  << "No processed as section protected!!\n");
->>>>>>> 796b30c1
     return false;
   }
   if (opts::MaxFunctions &&
@@ -1354,22 +1344,6 @@
       continue;
     }
 
-    auto isSectionMarker = [&]() {
-      if (SymbolSize)
-        return false;
-      for (auto &Prefix : SectionBeginMarkersPrefix) {
-        if (SymName.startswith(Prefix) &&
-            Section->getAddress() == Address)
-          return true;
-      }
-      for (auto &Prefix : SectionEndMarkersPrefix) {
-        if (SymName.startswith(Prefix) &&
-            Section->getAddress() + Section->getSize() == Address)
-          return true;
-      }
-      return false;
-    };
-
     // Assembly functions could be ST_NONE with 0 size. Check that the
     // corresponding section is a code section and they are not inside any
     // other known function to consider them.
@@ -1378,11 +1352,6 @@
     // their local labels. The only way to tell them apart is to look at
     // symbol scope - global vs local.
     if (cantFail(Symbol.getType()) != SymbolRef::ST_Function) {
-<<<<<<< HEAD
-      if (opts::ProtectCustomSections && isSectionMarker()) {
-        auto BSection = BC->getSectionForAddress(Section->getAddress());
-        if (!BSection.getError() && !BSection->isProtected()) {
-=======
       StringRef SectionName;
       Section->getName(SectionName);
       auto BSection = BC->getUniqueSectionByName(SectionName);
@@ -1390,7 +1359,6 @@
       if (opts::ProtectCustomSections &&
         BSection->isSectionMarker(SymName, Address, SymbolSize)) {
         if ((!BSection.getError()) && !BSection->isProtected()) {
->>>>>>> 796b30c1
           outs() << "BOLT-INFO: Section protected: " << BSection->getName() << "\n";
           BSection->setProtected(true);
         }
@@ -3113,11 +3081,8 @@
       for (auto *Section : CodeSections) {
         if (Section->isProtected()) {
           Section->setOutputAddress(Section->getAddress());
-<<<<<<< HEAD
-=======
           DEBUG(dbgs() << "Section protected, set output address to "
                        << Section->getOutputAddress() << "\n");
->>>>>>> 796b30c1
           continue;
         }
         Address = alignTo(Address, Section->getAlignment());
@@ -4161,11 +4126,7 @@
       // or if the size is null (probably a marker).
       if (Function &&
           !Function->getPLTSymbol() &&
-<<<<<<< HEAD
-          NewSymbol.getType() != ELF::STT_SECTION && NewSymbol.st_size) {
-=======
           NewSymbol.getType() != ELF::STT_SECTION && Symbol.st_size) {
->>>>>>> 796b30c1
         NewSymbol.st_value = Function->getOutputAddress();
         NewSymbol.st_size = Function->getOutputSize();
         NewSymbol.st_shndx = Function->getCodeSection()->getIndex();
